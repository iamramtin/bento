--- conflicted
+++ resolved
@@ -62,10 +62,7 @@
     # - gosec
     # - misspell
     # - prealloc
-<<<<<<< HEAD
     - mirror
-=======
     - rowserrcheck
     - bodyclose
-    - nolintlint
->>>>>>> 37a862c5
+    - nolintlint