run:
  timeout: 30s

issues:
  max-issues-per-linter: 0
  max-same-issues: 0
  # fix: true
  include:
    - EXC0012
    - EXC0014
  exclude-rules:
    - path: _test.go
      linters:
        - bodyclose
linters-settings:
  errcheck:
    exclude-functions:
      - (*github.com/benthosdev/benthos/v4/internal/batch.Error).Failed
      - (*github.com/benthosdev/benthos/v4/public/service.BatchError).Failed
  gocritic:
    enabled-tags:
      - diagnostic
      - experimental
      - opinionated
      - performance
      - style
    disabled-checks:
      - hugeParam # Micro-optimisations
      - rangeValCopy # Micro-optimisations
      - ifElseChain # Mostly false positives
      - ptrToRefParam # False positives?
      - importShadow # Probably not worth the hassle...
  # depguard:
  #   rules:
  #     main:
  #       deny:
  #         - pkg: "io/ioutil"

linters:
  disable-all: true
  enable:
    # Default linters reported by `golangci-lint help linters` in v1.52.0
    - errcheck
    - gosimple
    - govet
    - ineffassign
    - staticcheck
    - typecheck
    - unused
    # Extra linters:
    - wastedassign
    - stylecheck
    - gofmt
    - goimports
    # gocritic is very slow (golangci-lint v1.52.0)
    # - gocritic
    # - revive
    - unconvert
    - durationcheck
    # - depguard
    # - bodyclose
    # - gosec
    # - misspell
    # - prealloc
<<<<<<< HEAD
    - rowserrcheck
=======
    - bodyclose
    - nolintlint
>>>>>>> 740c80ba
<|MERGE_RESOLUTION|>--- conflicted
+++ resolved
@@ -62,9 +62,6 @@
     # - gosec
     # - misspell
     # - prealloc
-<<<<<<< HEAD
     - rowserrcheck
-=======
     - bodyclose
-    - nolintlint
->>>>>>> 740c80ba
+    - nolintlint