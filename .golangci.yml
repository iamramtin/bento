--- conflicted
+++ resolved
@@ -62,11 +62,8 @@
     # - gosec
     # - misspell
     # - prealloc
-<<<<<<< HEAD
     - predeclared
-=======
     - mirror
     - rowserrcheck
     - bodyclose
-    - nolintlint
->>>>>>> ea1e047d
+    - nolintlint